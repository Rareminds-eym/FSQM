import Background from './background';
import React, { useState } from "react";
import { Icon } from '@iconify/react';
import { Factory, Lightbulb, Target } from "lucide-react";
import ProfileInfo from '../gmp-simulation/ProfileInfo';
<<<<<<< HEAD
<<<<<<< HEAD
import { useAuth } from '../../components/home/AuthContext';
=======
import { useAuth } from '../components/home/AuthContext';
>>>>>>> e35d0677309aba7b944e171cce50b5fba0570a5a
=======
import { useAuth } from '../components/home/AuthContext';
>>>>>>> e35d0677

interface InstructionsProps {
  onStart: () => void;
}

const Instructions: React.FC<InstructionsProps> = ({ onStart }) => {
  const { user } = useAuth();
  const [showProfile, setShowProfile] = useState(false);

  return (
    <div className="min-h-screen bg-gradient-to-br from-blue-900 via-blue-800 to-teal-900 flex flex-col items-center justify-center p-2 lg:p-4 relative text-white">
      <Background />
      {/* Profile Button */}
      <button
        className="absolute top-6 right-8 z-30 flex items-center gap-2 bg-white/90 hover:bg-blue-100 text-blue-900 font-semibold px-4 py-2 rounded-xl shadow transition-all duration-200 border border-blue-200"
        onClick={() => setShowProfile(true)}
        title="View Profile"
      >
        <Icon icon="mdi:account-circle" width={28} height={28} />
        Profile
      </button>

      <div className="bg-white text-gray-800 rounded-2xl shadow-2xl p-6 lg:p-10 max-w-5xl w-full space-y-6 overflow-y-auto">
        {/* Header */}
        <div className="text-center">
          <div className="flex justify-center mb-4 animate-float">
            <Factory className="w-14 h-14 text-cyan-400 drop-shadow-lg" />
          </div>
          <h1 className="text-3xl lg:text-4xl font-bold text-cyan-500 pixel-text drop-shadow-lg flex items-center justify-center gap-2">
            <Icon icon="mdi:star-four-points" className="inline w-8 h-8 text-yellow-400 animate-float" />
            GMP Simulation Game: <span className="text-purple-500">Deviation Detective</span>
            <Icon icon="mdi:trophy-award" className="inline w-8 h-8 text-emerald-400 animate-float" />
          </h1>
          <p className="text-gray-500 mt-2 text-base lg:text-lg pixel-text">
            Test your knowledge of Good Manufacturing Practices through real-world deviation case simulations.
          </p>
        </div>

        {/* Overview Cards */}
        <div className="grid grid-cols-1 sm:grid-cols-3 gap-4 mt-6">
          <div className="bg-cyan-900/80 p-4 rounded-lg text-center pixel-border">
            <Icon icon="mdi:timer-outline" className="w-8 h-8 text-cyan-300 mx-auto mb-2 animate-float" />
            <h3 className="font-semibold text-cyan-100 pixel-text">60 Minutes</h3>
            <p className="text-cyan-200 text-sm pixel-text">Complete all questions</p>
          </div>
          <div className="bg-purple-900/80 p-4 rounded-lg text-center pixel-border">
            <Icon icon="mdi:stairs-up" className="w-8 h-8 text-purple-300 mx-auto mb-2 animate-float" />
            <h3 className="font-semibold text-purple-100 pixel-text">2 Levels</h3>
            <p className="text-purple-200 text-sm pixel-text">Analysis & Solution</p>
          </div>
          <div className="bg-emerald-900/80 p-4 rounded-lg text-center pixel-border">
            <Icon icon="mdi:clipboard-list-outline" className="w-8 h-8 text-emerald-300 mx-auto mb-2 animate-float" />
            <h3 className="font-semibold text-emerald-100 pixel-text">5 Cases</h3>
            <p className="text-emerald-200 text-sm pixel-text">Random GMP Scenarios</p>
          </div>
        </div>

        {/* Game Objective */}
        <div className="bg-yellow-400/10 border-l-4 border-yellow-400 p-4 rounded-lg pixel-border animate-float mt-6">
          <div className="flex items-center gap-3 mb-2">
            <Target className="text-yellow-400 w-6 h-6" />
            <h2 className="font-semibold text-lg text-yellow-700 pixel-text">Game Objective</h2>
          </div>
          <p className="text-yellow-200 text-sm pixel-text">
            Identify the correct <strong>Violation</strong> and <strong>Root Cause</strong> for each deviation case in Level 1. 
            If successful, advance to Level 2 to choose the best <strong>Corrective Solution</strong>.
          </p>
        </div>

        {/* Scoring Table */}
        <div className="text-sm text-gray-800">
          <h3 className="font-semibold text-lg mb-2">Scoring Criteria:</h3>
          <table className="w-full text-left border border-gray-300 rounded-md overflow-hidden">
            <thead className="bg-gray-100 text-sm">
              <tr>
                <th className="p-2 border-b border-gray-300">Criteria</th>
                <th className="p-2 border-b border-gray-300">Points</th>
              </tr>
            </thead>
            <tbody>
              <tr><td className="p-2">Correct Violation</td><td className="p-2">1 point</td></tr>
              <tr><td className="p-2">Correct Root Cause</td><td className="p-2">1 point</td></tr>
              <tr><td className="p-2">Correct Solution (Level 2)</td><td className="p-2">1 point</td></tr>
              <tr><td className="p-2">Speed Bonus</td><td className="p-2">Top team gets bonus</td></tr>
            </tbody>
          </table>
        </div>

        {/* Tips */}
        <div className="bg-green-100 border-l-4 border-green-600 p-4 rounded-lg">
          <div className="flex items-center gap-3 mb-2">
            <Lightbulb className="text-green-600 w-6 h-6" />
            <h2 className="font-semibold text-lg text-gray-800">Tips for Teams</h2>
          </div>
          <ul className="list-disc list-inside text-sm text-gray-700 space-y-1">
            <li>Discuss as a team before locking your answers.</li>
            <li>Read each option carefully — some are red herrings.</li>
            <li>Accuracy matters more than rushing blindly.</li>
            <li>Think like a Quality Assurance auditor.</li>
          </ul>
        </div>

        {/* Start Simulation Button */}
        <div className="text-center">
          <button
            onClick={onStart}
            className="bg-blue-600 hover:bg-blue-700 text-white font-semibold py-3 px-6 lg:px-8 rounded-lg transition-colors duration-200 text-sm lg:text-base mt-4"
          >
            Start Simulation
          </button>
        </div>
      </div>

      {/* Profile Modal */}
      {showProfile && (
        <div className="fixed inset-0 z-50 flex items-center justify-center bg-black/40 backdrop-blur-sm">
          <div className="absolute inset-0 z-0 pointer-events-none">
            <div className="absolute inset-0 bg-black opacity-40"></div>
            <div className="absolute inset-0 bg-gradient-to-r from-cyan-500/30 via-purple-500/30 to-transparent opacity-80 pixel-glow"></div>
            <div className="absolute inset-0 bg-scan-lines opacity-20"></div>
            <div className="absolute -inset-1 bg-gradient-to-r from-cyan-400 to-purple-500 opacity-30 blur-lg"></div>
          </div>
          <div className="relative z-10 bg-white rounded-2xl shadow-2xl p-8 sm:p-6 w-full max-w-lg flex flex-col items-center animate-fade-in">
            <ProfileInfo
              name={user?.user_metadata?.full_name || ""}
              phone={user?.user_metadata?.phone || ""}
              teamName={user?.user_metadata?.team_name || ""}
              teamLeader={user?.user_metadata?.team_lead || ""}
              teamMembers={user?.user_metadata?.team_members ?? []}
              email={user?.email || ""}
              collegeCode={user?.user_metadata?.college_code || ""}
              joinCode={user?.user_metadata?.join_code || ""}
              onClose={() => setShowProfile(false)}
            />
            <button
              className="absolute top-3 right-5 text-blue-700 hover:text-blue-900 text-3xl font-bold"
              onClick={() => setShowProfile(false)}
              aria-label="Close"
              type="button"
            >
              ×
            </button>
          </div>
        </div>
      )}
    </div>
  );
};

export default Instructions;<|MERGE_RESOLUTION|>--- conflicted
+++ resolved
@@ -3,15 +3,9 @@
 import { Icon } from '@iconify/react';
 import { Factory, Lightbulb, Target } from "lucide-react";
 import ProfileInfo from '../gmp-simulation/ProfileInfo';
-<<<<<<< HEAD
-<<<<<<< HEAD
 import { useAuth } from '../../components/home/AuthContext';
-=======
 import { useAuth } from '../components/home/AuthContext';
->>>>>>> e35d0677309aba7b944e171cce50b5fba0570a5a
-=======
-import { useAuth } from '../components/home/AuthContext';
->>>>>>> e35d0677
+
 
 interface InstructionsProps {
   onStart: () => void;
